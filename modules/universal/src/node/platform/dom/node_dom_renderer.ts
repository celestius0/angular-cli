import {
  provide,
  Inject,
  Injectable,
  Renderer,
  RenderComponentType
} from '@angular/core';

import {DOCUMENT} from '@angular/platform-browser';
import {DomRenderer, DomRootRenderer, DomRootRenderer_} from '@angular/platform-browser/src/dom/dom_renderer';

import {WebAnimationsDriver} from '@angular/platform-browser/src/dom/web_animations_driver';
import {EventManager} from '@angular/platform-browser/src/dom/events/event_manager';
import {DomSharedStylesHost} from '@angular/platform-browser/src/dom/shared_styles_host';
import {ViewEncapsulation} from '@angular/core';

import {cssHyphenate} from '../../helper';

import {
  isPresent,
  isBlank,
  listContains
} from '../../../common';

import {AnimationDriver} from '@angular/core/src/animation/animation_driver';
import '../../make_parse5_current'; // ensure Parse5DomAdapter is used
import {getDOM} from '@angular/platform-browser/src/dom/dom_adapter';
var DOM: any = getDOM();


@Injectable()
export class NodeDomRootRenderer_ extends DomRootRenderer {
  constructor(@Inject(DOCUMENT) _document: any, _eventManager: EventManager,
              sharedStylesHost: DomSharedStylesHost, private _animate: WebAnimationsDriver) {
    super(_document, _eventManager, sharedStylesHost, _animate);
  }
  renderComponent(componentProto: RenderComponentType): Renderer {
    // TODO(gdi2290): see PR https://github.com/angular/angular/pull/6584
    var renderer = (<any>this).registeredComponents.get(componentProto.id);
    if (isBlank(renderer)) {
      renderer = new NodeDomRenderer(this, componentProto, this._animate);
      (<any>this).registeredComponents.set(componentProto.id, renderer);
    }
    return renderer;
  }
}

export const ATTRIBUTES = {
  textarea: [
    'autocapitalize',
    'autocomplete',
    'autofocus',
    'cols',
    'disabled',
    'form',
    'maxlength',
    'minlength',
    'name',
    'placeholder',
    'readonly',
    'required',
    'rows',
    'selectionDirection',
    'selectionEnd',
    'selectionStart',
    'spellcheck',
    'wrap'
  ],
  script: [
    'async',
    'integrity',
    'src',
    'type',
    'text',
    'defer',
    'crossorigin'
  ],
  button: [
    'autofocus',
    'autocomplete',
    'disabled',
    'form',
    'formaction',
    'formenctype',
    'formmethod',
    'formnovalidate',
    'formtarget',
    'name',
    'type',
    'value'
  ],
  fieldset: [
    'disabled',
    'form',
    'name'
  ],
  a: [
    'download',
    'href',
    'hreflang',
    'ping',
    'referrerpolicy',
    'rel',
    'target',
    'type'
  ],
  img: [
    'alt',
    'crossorigin',
    'height',
    'ismap',
    'longdesc',
    'referrerpolicy',
    'sizesHTML5',
    'src',
    'srcsetHTML5',
    'width',
    'usemap'
  ],
  input: [
    'id',

    'type',
    'accept',
    'mozactionhint',
    'autocapitalize',
    'autocomplete',
    'autocorrect',
    'autofocus',
    'autosave',
    'checked',
    'disabled',
    'form',
    'formaction',
    'formenctype',
    'formmethod',
    'formnovalidate',
    'formtarget',
    'height',
    'incremental',
    'inputmode',
    'list',
    'max',
    'maxlength',
    'min',
    'minlength',
    'multiple',
    'name',
    'pattern',
    'placeholder',
    'readonly',
    'required',
    'results',
    'selectionDirection',
    'size',
    'spellcheck',
    'src',
    'step',
    'tabindex',
    'value',
    'width',
    'x-moz-errormessage'
  ],
  output: [
    'for',
    'form',
    'name'
  ],
  progress: [
    'max',
    'value'
  ],
  label: [
    'accesskey',
    'for',
    'form'
  ],
  option: [
    'disabled',
    'label',
    'selected',
    'value'
  ],
  select: [
    'autofocus',
    'disabled',
    'multiple',
    'form',
    'multiple',
    'name',
    'required',
    'size'
  ],
  optgroup: [
    'disabled',
    'label'
  ],
  form: [
    'accept-charset',
    'action',
    'autocapitalize',
    'autocomplete',
    'enctype',
    'method',
    'name',
    'novalidate',
    'target'
  ]
};

// TODO(gdi2290): provide better whitelist above to alias setting props as attrs
export const IGNORE_ATTRIBUTES = {
  'innerHTML': true,
  'hidden' : true
};

export class NodeDomRenderer extends DomRenderer {
  constructor(_rootRenderer: DomRootRenderer | any, _componentProto: RenderComponentType, _animate: WebAnimationsDriver) {
    if (_componentProto.encapsulation === ViewEncapsulation.Native) {
      _componentProto.encapsulation = ViewEncapsulation.Emulated;
    }
    super(_rootRenderer, _componentProto, _animate);
  }

  isObject(val) {
    if (val === null) {
      return false;
    }
    return ( (typeof val === 'function') || (typeof val === 'object') );
  }

  setElementProperty(renderElement: any, propertyName: string, propertyValue: any) {

<<<<<<< HEAD
=======
    // Fix for passing in custom Object
    if (this.isObject(propertyValue)) {
      propertyValue = JSON.stringify(propertyValue);
    }else if(typeof propertyValue === 'number'){
      propertyValue.toString()
    }

>>>>>>> 8f35f7ab
    // Fix for issues caused by null passed in
    if (propertyValue === null || propertyValue === undefined) {
        propertyValue = false;
        if (propertyName === 'innerHTML') {
            propertyValue = '';
        }
    }

    let setProp = super.setElementProperty(renderElement, propertyName, propertyValue);
    if (IGNORE_ATTRIBUTES[propertyName]) {
      return setProp;
    }

    let el = DOM.nodeName(renderElement);
    let attrList = ATTRIBUTES[el];
    if (attrList) {
      let booleanAttr = listContains(attrList, propertyName);
      if (booleanAttr) {
        if (propertyName === 'autocomplete') {
          return this._setOnOffAttribute(renderElement, propertyName, propertyValue);
        } else if (propertyName === 'checked') {
          return this._setCheckedAttribute(renderElement, propertyName, propertyValue);
        } else if (propertyName === 'disabled') {
          return this._setDisabledAttribute(renderElement, propertyName, propertyValue);
        } else {
          return this._setBooleanAttribute(renderElement, propertyName, propertyValue);
        }
      }
    }
    return super.setElementAttribute(renderElement, propertyName, propertyValue);
  }


  setElementStyle(renderElement: any, styleName: string, styleValue: string): void {
    let styleNameCased = cssHyphenate(styleName);
    return super.setElementStyle(renderElement, styleNameCased, styleValue);
  }

  invokeElementMethod(renderElement: any, methodName: string, args: any[]) {
    if (methodName === 'focus') {
      if (DOM.nodeName(renderElement) === 'input') {
        return super.setElementAttribute(renderElement, 'autofocus', '');
      }

    }
    return super.invokeElementMethod(location, methodName, args);
  }

  _setDisabledAttribute(renderElement, propertyName, propertyValue) {
    if (isPresent(propertyValue)) {
      if (propertyValue === true || propertyValue.toString() !== 'false') {
        return super.setElementAttribute(renderElement, 'disabled', 'disabled');
      }
    }
  }

  _setCheckedAttribute(renderElement, propertyName, propertyValue) {
    if (isPresent(propertyValue)) {
      if (propertyValue === true) {
        return super.setElementAttribute(renderElement, propertyValue, 'checked');
      } else if (propertyValue === false) {
        return super.setElementAttribute(renderElement, propertyValue, '');
      }
    }
  }

  _setOnOffAttribute(renderElement, propertyName, propertyValue) {
    if (isPresent(propertyValue)) {
      if (propertyValue === true) {
        return super.setElementAttribute(renderElement, propertyValue, 'on');
      } else if (propertyValue === false) {
        return super.setElementAttribute(renderElement, propertyValue, 'off');
      }
    }
    return super.setElementAttribute(renderElement, propertyName, propertyValue);

  }
  _setBooleanAttribute(renderElement, propertyName, propertyValue) {
    if (isPresent(propertyValue) && propertyValue !== false) {
      if (propertyValue === true) {
        return super.setElementAttribute(renderElement, propertyName, '');
      } else {
        return super.setElementAttribute(renderElement, propertyName, propertyValue);
      }
    }
    return super.setElementAttribute(renderElement, propertyName, propertyValue);
  }
}<|MERGE_RESOLUTION|>--- conflicted
+++ resolved
@@ -231,8 +231,6 @@
 
   setElementProperty(renderElement: any, propertyName: string, propertyValue: any) {
 
-<<<<<<< HEAD
-=======
     // Fix for passing in custom Object
     if (this.isObject(propertyValue)) {
       propertyValue = JSON.stringify(propertyValue);
@@ -240,7 +238,6 @@
       propertyValue.toString()
     }
 
->>>>>>> 8f35f7ab
     // Fix for issues caused by null passed in
     if (propertyValue === null || propertyValue === undefined) {
         propertyValue = false;
